# -*- coding: utf-8 -*-
"""
    pathpy is an OpenSource python package for the analysis of sequential data
    on pathways and temporal networks using higher- and multi order graphical models

    Copyright (C) 2016-2017 Ingo Scholtes, ETH Zürich

    This program is free software: you can redistribute it and/or modify
    it under the terms of the GNU Affero General Public License as published
    by the Free Software Foundation, either version 3 of the License, or
    (at your option) any later version.

    This program is distributed in the hope that it will be useful,
    but WITHOUT ANY WARRANTY; without even the implied warranty of
    MERCHANTABILITY or FITNESS FOR A PARTICULAR PURPOSE.  See the
    GNU Affero General Public License for more details.

    You should have received a copy of the GNU Affero General Public License
    along with this program.  If not, see <http://www.gnu.org/licenses/>.

    Contact the developer:

    E-mail: ischoltes@ethz.ch
    Web:    http://www.ingoscholtes.net
"""

import numpy as _np
import collections as _co
import sys as _sys
<<<<<<< HEAD

=======
>>>>>>> 1f495d10
import scipy.sparse.linalg as _sla

from pathpy.Log import Log, Severity
from pathpy.HigherOrderNetwork import HigherOrderNetwork


class Paths:
    """
    Instances of this class represent path statistics
    which can be analyzed using higher- and multi-order network
    models. The origin of the path statistics can be (i) n-gram
    files which provide us with a list of paths in terms of n-grams
    of varying lengths, or (ii) a temporal network instance which
    provides us with a set of time-respecting paths based on a
    given maximum time difference delta.
    """

    def __init__(self):
        """
        Creates an empty Paths object
        """

        # A dictionary of paths that has the following structure:
        # - paths[k] is a dictionary containing all paths of length k,
        #    indexed by a path tuple p = (u,v,w,...)
        # - for each tuple p of length k, paths[k][p] contains a tuple
        #    (i,j) where i refers to the number of times p occurs as a
        #    subpath of a longer path, and j refers to the number of times p
        #    occurs as a *real* or *longest* path (i.e. not being a subpath
        #    of a longer path)
        self.paths = _co.defaultdict(lambda: _co.defaultdict(lambda: _np.array([0, 0])))

        # The character used to separate nodes on paths
        self.separator = ','

<<<<<<< HEAD
        # This can be used to limit the calculation of sub path statistics to a given
        # maximum length. This is useful, as the statistics of sub paths of length k
        # are only needed to fit a higher-order model with order k. Hence, if we know
        # that the model selection is limited to a given maximum order K, we can safely
        #  set the maximum sub path length to K. By default, sub paths of any length
        # will be calculated. Note that, independent of the sub path calculation
        # longest path of any length will be considered in the likelihood calculation!
        self.maxSubPathLength = _sys.maxsize

=======
        ## This can be used to limit the calculation of sub path statistics
        ## to a given maximum length. This is useful, as the statistics of sub paths
        ## of length k are only needed to fit a higher-order model with order k. Hence,
        ## if we know that the model selection is limited to a given maximum order K,
        ## we can safely set the maximum sub path length to K. By default, sub paths of
        ## any length will be calculated. Note that, independent of the sub path calculation
        ## longest path of any length will be considered in the likelihood calculation!
        self.maxSubPathLength = _sys.maxsize


>>>>>>> 1f495d10
    def summary(self):
        """

        Returns
        -------
        str
            Returns a string containing basic summary info of this Paths instance
        """
        total_paths = 0
        sub_path_sum = 0
        l_path_sum = 0
        max_path_length = 0
        average_length = 0
        nodes = set()
        for k in self.paths:
            for p in self.paths[k]:
                total_paths += self.paths[k][p].sum()
                sub_path_sum += self.paths[k][p][0]
                l_path_sum += self.paths[k][p][1]
                average_length += self.paths[k][p][1] * k
                for v in p:
                    nodes.add(v)
            if len(self.paths[k]) > 0:
                max_path_length = max(max_path_length, k)
        if l_path_sum > 0:
            average_length = average_length / l_path_sum

        summary_fmt = (
            "Number of paths (unique/sub paths/total):\t "
            "{lpsum} ({unique_paths}/{spsum}/{total_paths})\n"
            "Nodes:\t\t\t\t{len_nodes} \n"
            "Edges:\t\t\t\t{len_first_path}\n"
            "Max. path length:\t\t{maxL}\n"
            "Avg path length:\t\t{avgL} \n"
        )

        k_path_info_fmt = 'Paths of length k = {k}\t\t{lpsum} ' \
                          '({unique_paths_longer}/{spsum}/{total_paths})\n'

        summary_info = {
            "lpsum": l_path_sum,
            "unique_paths": self.getUniquePaths(),
            "spsum": sub_path_sum,
            "total_paths": total_paths,
            "len_nodes": len(nodes),
            "len_first_path": len(self.paths[1]),
            "maxL": max_path_length,
            "avgL": average_length
        }

        summary = summary_fmt.format(**summary_info)

        for k in sorted(self.paths):
            total_paths = 0
            sub_path_sum = 0
            l_path = 0
            for p in self.paths[k]:
                total_paths += self.paths[k][p].sum()
                sub_path_sum += self.paths[k][p][0]
                l_path += self.paths[k][p][1]

            unique_paths = self.getUniquePaths(l=k, considerLongerPaths=False)
            k_info = k_path_info_fmt.format(
                k=k, lpsum=l_path, spsum=sub_path_sum, total_paths=total_paths,
                unique_paths_longer=unique_paths
            )
            summary += k_info

        return summary

    def getPathLengths(self):
        """compute the length of all paths

        Returns
        -------
        dict
            Returns a dictionary containing the distribution of path lengths
            in this Path object. In the returned dictionary, entry
            lengths ``k`` is a ``numpy.array`` ``x`` where
            ``x[0]`` is the number of sub paths with length ``k``, and ``x[1]``
            is the number of (longest) paths with length ``k``


        """
        lengths = _co.defaultdict(lambda: _np.array([0, 0]))

        for k in self.paths:
            for p in self.paths[k]:
                lengths[k] += self.paths[k][p]
        return lengths

    def __add__(self, other):
<<<<<<< HEAD
        """Default operator +, which returns the sum of two Path objects"""
=======
        """

        Parameters
        ----------
        other : Paths

        Returns
        -------
        Paths
            Default operator +, which returns the sum of two Path objects
        """
>>>>>>> 1f495d10
        p_sum = Paths()
        for l in self.paths:
            for p in self.paths[l]:
                p_sum.paths[l][p] = self.paths[l][p]
        for l in other.paths:
            for p in other.paths[l]:
                p_sum.paths[l][p] += other.paths[l][p]
        return p_sum

    def getSequence(self, stopchar='|'):
        """

        Parameters
        ----------
        stopchar : str
<<<<<<< HEAD
            The character used to separate paths
        """
=======
            the character used to separate paths
>>>>>>> 1f495d10

        Returns
        -------
        tuple:
            Returns a single sequence in which all paths have been concatenated.
            Individual paths are separated by a stop character.
        """
        Log.add('Concatenating paths to sequence ...')
        sequence = []
        for l in self.paths:
            for p in self.paths[l]:
                segment = []
                for s in p:
                    segment.append(s)
                if not stopchar == '':
                    segment.append(stopchar)
                for f in range(self.paths[l][p][1]):
                    sequence += segment

        Log.add('finished')
        return sequence

    def getUniquePaths(self, l=0, considerLongerPaths=True):
        """Returns the number of unique paths of a given length l (and possibly longer)

        Parameters
        ----------
        l : int
            the (inclusive) maximum length up to which path shall be counted.
        considerLongerPaths : bool
            TODO: add parameter description

        Returns
        -------
        int
            number of unique paths satisfying parameter ``l``
        """
        L = 0
        lmax = l
        if considerLongerPaths:
            if self.paths:
                lmax = max(self.paths)
            else:
                lmax = 0
        for j in range(l, lmax+1):
            for p in self.paths[j]:
                if self.paths[j][p][1] > 0:
                    L += 1
        return L

    def __str__(self):
        """
        Returns the default string representation of
        this Paths instance
        """
        return self.summary()

<<<<<<< HEAD
    def readEdges(filename=None, separator=',', weight=False, undirected=False,
                  maxlines=_sys.maxsize, expandSubPaths=True, maxSubPathLength=_sys.maxsize):
        """
=======

    def readEdges(filename, separator=',', weight=False, undirected=False,
                  maxlines=None, expandSubPaths=True, maxSubPathLength=None):
        """Read path in edgelist format

>>>>>>> 1f495d10
        Reads data from a file containing multiple lines of *edges* of the
        form "v,w,frequency,X" (where frequency is optional and X are
        arbitrary additional columns). The default separating character ','
        can be changed. In order to calculate the statistics of paths of any length,
        by default all subpaths of length 0 (i.e. single nodes) contained in an edge
        will be considered.

        Parameters
        ----------
        filename : str
            path to edgelist file
        separator : str
            character separating the nodes
        weight : bool
            is a weight given? if ``True`` it is the last element in the edge
            (i.e. ``a,b,2``)
        undirected : bool
            are the edges directed or undirected
        maxlines : int
            number of lines to read (useful to test large files)
        expandSubPaths : bool
        maxSubPathLength : int (default None)
            maximum length for subpaths to consider, ``None`` means the entire file is read

        Returns
        -------
        Paths
            a ``Paths`` object obtained from the edgelist
        """
        p = Paths()

        p.separator = separator
        p.maxSubPathLength = _sys.maxsize

        with open(filename, 'r') as f:
            Log.add('Reading edge data ... ')
            for n, line in enumerate(f):
                fields = line.rstrip().split(separator)
                assert len(fields) >= 2, 'Error: malformed line: {0}'.format(line)
                path = (fields[0], fields[1])
                if weight:
                    frequency = int(fields[2])
                else:
                    frequency = 1
                p.paths[1][path] += (0, frequency)
                if undirected:
                    reverse_path = (fields[1], fields[0])
                    p.paths[1][reverse_path] += (0, frequency)

                if maxlines is not None and n >= maxlines:
                    continue
        if expandSubPaths:
            p.expandSubPaths()
        Log.add('finished.')

        return p

<<<<<<< HEAD
    def readFile(filename=None, separator=',', pathFrequency=False, maxlines=_sys.maxsize,
                 maxN=_sys.maxsize, expandSubPaths=True, maxSubPathLength=_sys.maxsize):
        """
        Reads path data from a file containing multiple lines of n-grams of the form
        "a,b,c,d,frequency" (where frequency is optional). The default separating
        character ',' can be changed. Each n-gram will be interpreted as a path of
=======

    @classmethod
    def readFile(cls, filename, separator=',', pathFrequency=False, maxlines=_sys.maxsize,
                 maxN=_sys.maxsize, expandSubPaths=True, maxSubPathLength=_sys.maxsize):
        """Read path data in ngram format.

        Reads path data from a file containing multiple lines of n-grams of the form
        ``a,b,c,d,frequency`` (where frequency is optional).
        The default separating character ',' can be changed. Each n-gram will be interpreted as a path of
>>>>>>> 1f495d10
        length n-1, i.e. bigrams a,b are considered as path of length one, trigrams a,
        b,c as path of length two, etc. In order to calculate the statistics of paths
        of any length, by default all subpaths of length k < n-1 contained in an n-gram
        will be considered. I.e. for n=4 the four-gram a,b,c,d will be considered as a
        single (longest) path of length n-1 = 3 and three subpaths a->b, b->c, c->d of
        length k=1 and two subpaths a->b->c amd b->c->d of length k=2 will be
        additionally counted.

<<<<<<< HEAD
        @param filename: name of the n-gram file to read data from

        @param separator: the character used to separate nodes on the path, i.e. using a
            separator character of ';' n-grams are represented as a;b;c;...

        @param pathFrequency: if set to true, the last entry in each n-gram will be
            interpreted as weight (i.e. frequency of the path), e.g. a,b,c,d,4 means that
            four-gram a,b,c,d has weight four. False by default, which means each path
            occurrence is assigned a default weight of one (adding weights of multiple
            occurrences).

        @param maxlines: The maximum number of lines (i.e. ngrams) to read from the
            input file

        @param maxN: The maximum n for the n-grams to read, i.e. setting maxN to 15
            will ignore all n-grams of length 16 and longer, which means that only paths
             up to length n-1 are considered.

        @param expandSubPaths: by default all subpaths of the given ngrams are
            generated, i.e. for an input file with a single trigram a;b;c a path a->b->c
             of length two will be generated as well as two subpaths a->b and b->c of
             length one
=======
        Parameters
        ----------
        filename : str
            path to the n-gram file to read the data from
        separator : str
            the character used to separate nodes on the path, i.e. using a
            separator character of ';' n-grams are represented as ``a;b;c;...``
        pathFrequency : bool
            if set to ``True``, the last entry in each n-gram will be interpreted as
            weight (i.e. frequency of the path), e.g. ``a,b,c,d,4`` means that four-gram
            ``a,b,c,d`` has weight four. ``False`` by default, which means each path
            occurrence is assigned a default weight of 1 (adding weights for multiple
            occurrences).
        maxlines : int
            number of lines/n-grams to read, if left at None the whole file is read in.
        maxN : int
            The maximum n for the n-grams to read, i.e. setting maxN to 15 will ignore
            all n-grams of length 16 and longer, which means that only paths up to length
            n-1 are considered.
        expandSubPaths : bool
            by default all subpaths of the given n-grams are generated, i.e.
            for an input file with a single trigram a;b;c a path a->b->c of length two
            will be generated as well as two subpaths a->b and b->c of length one
        maxSubPathLength : int

        Returns
        -------
        Paths
            a ``Paths`` object obtained from the n-grams file
>>>>>>> 1f495d10
        """
        assert filename is not "", 'Empty filename given'

        # If subpath expansion is applied, we keep the information how many times a path
        # has been observed as a subpath, and how many times as a "real" path

        p = cls()

        p.maxSubPathLength = maxSubPathLength
        p.separator = separator
        maxL = 0

        with open(filename, 'r') as f:
            Log.add('Reading ngram data ... ')
            line = f.readline()
            n = 1
            while line and n <= maxlines:
                fields = line.rstrip().split(separator)
                path = ()
                # Add frequency of "real" path to second component of occurrence counter
                if pathFrequency:
                    for i in range(0, len(fields)-1):
                        # Omit empty fields
                        v = fields[i].strip()
                        if len(v) > 0:
                            path += (v,)
                    frequency = int(fields[len(fields)-1])
                    if len(path) <= maxN:
                        p.paths[len(path)-1][path] += (0, frequency)
                        maxL = max(maxL, len(path)-1)
                    else: # cut path at maxN
                        p.paths[maxN-1][path[:maxN]] += (0, frequency)
                        maxL = max(maxL, maxN-1)
                else:
                    for i in range(0, len(fields)):
                        # Omit empty fields
                        v = fields[i].strip()
                        if len(v) > 0:
                            path += (v,)
                    if len(path) <= maxN:
                        p.paths[len(path)-1][path] += (0, 1)
                        maxL = max(maxL, len(path)-1)
                    else: # cut path at maxN
                        p.paths[maxN-1][path[:maxN]] += (0, 1)
                        maxL = max(maxL, maxN-1)
                line = f.readline()
                n += 1
        # end of with open()
        Log.add('finished. Read ' + str(n-1) + ' paths with maximum length ' + str(maxL))

        if expandSubPaths:
            p.expandSubPaths()
        Log.add('finished.')

        return p

    def writeFile(self, filename, separator=','):
        """
        Writes path statistics data to a file.
        Each line in this file captures a longest path
        (v0,v1,...,vl), as well as its frequency f as follows

        v0,v1,...,vl,f

        @param filename: name of the file to write to
        @param separator: character that shall be used to
            separate nodes and frequencies
        """
        with open(filename, 'w') as f:
            for l in self.paths:
                for p in self.paths[l]:
                    if self.paths[l][p][1] > 0:
                        line = ""
                        for x in p:
                            line += x
                            line += separator
                        line += str(self.paths[l][p][1])
                        f.write(line+'\n')
        f.close()

    def ObservationCount(self):
        """
        Returns the total number of observed pathways of any length
        (includes multiple observations for paths with a frequency weight)
        """

        sum = 0
        for k in self.paths:
            for p in self.paths[k]:
                sum += self.paths[k][p][1]
        return sum


    def expandSubPaths(self):
        """
        This function implements the sub path expansion, i.e.
        for a four-gram a,b,c,d, the paths a->b, b->c, c->d of
        length one and the paths a->b->c and b->c->d of length
        two will be counted.

        This process will consider restrictions to the maximum
        sub path length defined in self.maxSubPathLength
        """

        # nothing to see here ...
        if len(self.paths) == 0:
            return

        Log.add('Calculating sub path statistics ... ')

        # the expansion of all subpaths in paths with a maximum path length of maxL
        # necessarily generates paths of *any* length up to MaxL.
        # Forcing the generation of all these indices here, prevents us
        # from mutating indices during subpath creation. The fact that indices are
        # immutable allows us to use efficient iterators and prevent unnecessarily copying

        # Thanks to the use of defaultdict, the following trick will prevent us from
        # repeatedly testing whether l already exists as a key
        for l in range(max(self.paths)):
            self.paths[l] = self.paths[l]

        # expand subpaths in paths of any length ...
        for pathLength in self.paths:
            for path in self.paths[pathLength]:

                # The frequency is given by the number of occurrences as longest
                # path, which is stored in the second entry of the numpy array
                frequency = self.paths[pathLength][path][1]

                # compute maximum length of sub paths to consider
                # (maximum up to pathLength)
                maxL = min(self.maxSubPathLength+1, pathLength)

                # Generate all subpaths of length k for k = 0 to k = maxL-1 (inclusive)
                for k in range(0, maxL):
                    # Generate subpaths of length k for all start indices s
                    # for s = 0 to s = pathLength-k (inclusive)
                    for s in range(0, pathLength-k+1):
                        # Add frequency as a subpath to *first* entry of occurrence
                        # counter
                        self.paths[k][path[s:s+k+1]] += (frequency, 0)


    @staticmethod
    def fromTemporalNetwork(tempnet, delta=1, maxLength=_sys.maxsize,
                            maxSubPathLength=_sys.maxsize):
        """create from a temporal network a Paths object
        Calculates the frequency of all time-respecting paths up to maximum length
        of maxLength, assuming a maximum temporal distance of delta between consecutive
        time-stamped links on a path. This (static) method returns an instance of the
        class Paths, which can subsequently be used to generate higher-order network
        representations based on the path statistics.

        Parameters
        ----------

        tempnet : pytest.TemporalNetwork
        delta : int
            Indicates the maximum temporal distance up to which time-stamped
            links will be considered to contribute to time-respecting paths.
            For (u, v;3) and (v,w;7) a time-respecting path (u,v)->(v,w) will be inferred
            for all 0 < delta <= 4, while no time-respecting path will be inferred for all
            delta > 4. If the max time diff is not set specifically, the default value of
            delta=1 will be used, meaning that a time-respecting path u -> v -> w will
            only be inferred if there are *directly consecutive* time-stamped links
            (u,v;t) (v,w;t+1). Every time-stamped edge is further considered a path of
            length one, i.e. for maxLength=1 this function will simply return the
            statistics of time-stamped edges.
        maxLength : int
            Indicates the maximum length up to which time-respecting paths should be
            calculated, which can be limited due to computational efficiency.
            A value of k will generate all time-respecting paths consisting of up to k
            time-stamped links. Note that generating a multi-order model with a maximum
            order of k requires to extract time-respecting paths with *at least* length k.
            If a limitation of the maxLength is not required for computational reasons,
            this parameter should not be set (as it will change the statistics of paths)
        maxSubPathLength : int

        Returns
        -------
        Paths
        """

        if maxLength == _sys.maxsize:
            Log.add('Extracting time-respecting paths for delta = ' + str(delta) + ' ...')
        else:
            Log.add('Extracting time-respecting paths up to length ' + str(maxLength) +
                    ' for delta = ' + str(delta) + ' ...')

        # for dictionary p.paths paths[k] contains a list of all
        # time-respecting paths p with length k and paths[k][p] contains
        # a two-dimensional counter whose first component counts the number of
        # occurrences of p as subpath of a longer path and whose second component counts
        # the number of occurrences of p as "real" path
        p = Paths()

        p.maxSubPathLength = maxSubPathLength
        # a dictionary containing paths that can still be extended
        # by future time-stamped links
        # candidates[t][v] is a set of paths which end at time t in node v
        candidates = _co.defaultdict(lambda: _co.defaultdict(lambda: set()))

        # Note that here we only extract **longest** time-respecting paths, since we will
        # use later the expandSubpaths function to calculate statistics of shorter paths

        # set of longest time-respecting paths (i.e. those paths which are
        # NOT sub path of a longer time-respecting path)
        longest_paths = set()

        # loop over all time stamps t of edges
        for t in tempnet.ordered_times:

            for e in tempnet.time[t]:
                # assume that this edge is the root of a longest time-respecting path
                root = True

                # check whether this edge extends existing candidates
                for t_prev in list(candidates):
                    # time stamp of candidate has to be in [t-delta, t) ...
                    if t-delta <= t_prev < t:
                        # ... and last node has to be e[0] ...
                        if e[0] in candidates[t_prev]:
                            for c in list(candidates[t_prev][e[0]]):

                                # c is path (p_0, p_1, ...) which ends in node e[0] at
                                # time t_prev
                                new_path = c + ((e[0], e[1], t),)

                                # we now know that (e[0], e[1]) is not the root of a
                                # new longest path as it continues a previous path c
                                root = False

                                # if c has previously been considered a longest path,
                                # we discard it from the list of longest paths. We also
                                # add the extended path as a new longest path
                                # (possible removing it later if it is further extended)
                                longest_paths.discard(c)
                                longest_paths.add(new_path)

                                # we add the newly found path as a candidate for paths
                                # which can be continued by future edges
                                if len(new_path) < maxLength:
                                    candidates[t][e[1]].add(new_path)

                                # delete candidate c, because from now on
                                # we only extend new_path
                                candidates[t_prev][e[0]].discard(c)

                # if edge e does not continue a previous path
                # we start a new longest path
                if root:
                    longest_paths.add(((e[0], e[1], t), ))
                    # add edge as candidate path of length one that can be extended by
                    # future edges
                    if maxLength > 1:
                        candidates[t][e[1]].add(((e[0], e[1], t), ))

            # we finished processing time stamp t, so
            # we can remove all candidates which finish
            # at a time smaller than t-delta. Since they cannot
            # be extended, these are longest paths
            for t_prev in list(candidates.keys()):
                if t_prev < t-delta:
                    del candidates[t_prev]

        # once we reached the last time stamp, add all candidates
        # as longest paths
        # for t_prev in candidates:
        #    for x in candidates[t_prev]:
        #        for p in candidates[t_prev][x]:
        #            longest_paths.add(p)

        # Count occurrences as longest time-respecting path
        for x in longest_paths:
            path = (x[0][0], )
            for edge in x:
                path += (edge[1], )
            p.paths[len(x)][path] += _np.array([0, 1])

        # expand sub paths of longest paths
        p.expandSubPaths()

        Log.add('finished.')

        return p

    @staticmethod
    def fromDAG(dag, node_mapping=None, maxSubPathLength=_sys.maxsize):
        """
        Extracts pathway statistics from a directed acyclic graph.
        For this, all paths between all roots (zero incoming links)
        and all leafs (zero outgoing link) will be constructed.
        """

        # Try to topologically sort the graph if not already sorted
        if dag.isAcyclic is None:
            dag.topsort()
        # issue error if graph contains cycles
        if dag.isAcyclic is False:
            Log.add('Cannot extract path statistics from a cyclic graph', Severity.ERROR)
        else:
            # path object which will hold the detected (projected) paths
            p = Paths()
            p.maxSubPathLength = maxSubPathLength
            Log.add('Creating paths from directed acyclic graph', Severity.INFO)
            n = 0

            # construct all paths originating from root nodes
            for s in dag.roots:
                if n % 100 == 0:
                    Log.add('Processed ' + str(n) + '/' + str(len(dag.roots)) + ' root nodes', Severity.TIMING)
                if node_mapping is None:
                    paths = dag.constructPaths(s)
                    # add detected paths to paths object
                    for d in paths:
                        for x in paths[d]:
                            p.addPathTuple(x, expandSubPaths=False, frequency=(0, 1))
                else:
                    dag.constructMappedPaths(s, node_mapping, p)
                n += 1
            p.expandSubPaths()
            Log.add('finished.', Severity.INFO)
            return p

    def addPathTuple(self, path, expandSubPaths=True, frequency=(0, 1)):
        """
        Adds a tuple of elements as a path. If the elements are not strings,
        a conversion to strings will be made. This function can be used to
        to set custom subpath statistics, via the frequency tuple (see below).

        @path: The path tuple to be added, e.g. ('a', 'b', 'c')
        @expandSubPaths: Whether or not to calculate subpath statistics for this path
        @frequency: A tuple (x,y) indicating the frequency of this path as subpath
            (first component) and longest path (second component). Default is (0,1).
        """

        assert len(path) > 0, 'Error: paths needs to contain at least one element'

        if type(path[0]) == str:
            path_str = path
        else:
            path_str = tuple(map(str, path))

        self.paths[len(path)-1][path_str] += frequency

        if expandSubPaths:

            maxL = min(self.maxSubPathLength+1, len(path_str)-1)

            for k in range(0, maxL):
                for s in range(len(path_str)-k):
                    # for all start indices from 0 to n-k

                    subpath = ()
                    # construct subpath
                    for i in range(s, s+k+1):
                        subpath += (path_str[i],)
                    # add subpath weight to first component of occurrences
                    self.paths[k][subpath] += (frequency[1], 0)



    def getContainedPaths(p, node_filter):
        """
        Returns the set of maximum-length sub-paths of the path p, which
        only contain nodes that appear in the node_filter. As an example,
        for the path (a,b,c,d,e,f,g) and a node_filter [a,b,d,f,g], the method
        will return [(a,b), (d,), (f,g)].

        @param p: a path tuple to check for contained paths
        @param node_filter: a set of nodes to which the contained paths should be limited
        """
        contained_paths = []
        current_path = ()
        for k in range(0, len(p)):
            if p[k] in node_filter:
                current_path += (p[k],)
            else:
                if len(current_path) > 0:
                    contained_paths.append(current_path)
                    current_path = ()
        if len(current_path) > 0:
            contained_paths.append(current_path)

        return contained_paths


    def filterPaths(self, node_filter, minLength=0, maxLength=_sys.maxsize):
        """
        Returns a new paths object which contains only paths between nodes in a given
        filter set. For each of the paths in the current Paths object, the set of maximally
        contained subpaths between nodes in node_filter is extracted. This method is useful
        when studying (sub-)paths passing through a subset of nodes.

        @param node_filter: the nodes for which paths with be extracted from the current
            set of paths
        @param minLength: the minimum length of paths to extract (default 0)
        @param maxLength: the maximum length of paths to extract (default sys.maxsize)
        """

        p = Paths()
        for l in self.paths:
            for x in self.paths[l]:
                if self.paths[l][x][1] > 0:

                    # determine all contained subpaths which only pass through nodes in node_filter
                    contained = Paths.getContainedPaths(x, node_filter)
                    for s in contained:
                        if len(s)-1 >= minLength and len(s)-1 <= maxLength:
                            p.addPathTuple(s, expandSubPaths=True, frequency=(0, self.paths[l][x][1]))
        return p



    def projectPaths(self, mapping):
        """
        Returns a new path object in which nodes have been mapped to different labels
        given by an arbitrary mapping function. For instance, for the mapping
        {'a': 'x', 'b': 'x', 'c': 'y', 'd': 'y'} the path (a,b,c,d) is mapped to
        (x,x,y,y). This is useful, e.g., to map page page click streams to topic
        click streams, using a mapping from pages to topics.

        @param mapping: a dictionary that maps nodes to the new labels
        """
        p = Paths()
        p.maxSubPathLength = self.maxSubPathLength
        for l in self.paths:
            for x in self.paths[l]:
                # if this path ocurred as longest path
                if self.paths[l][x][1] > 0:
                    # construct projected path
                    newP = ()
                    for v in x:
                        newP += (mapping[v],)
                    # add to new path object and expand sub paths
                    p.addPathTuple(newP, expandSubPaths=True, frequency=(0, self.paths[l][x][1]))
        return p



    def addPath(self, ngram, separator=',', expandSubPaths=True, pathFrequency=None):
        """
        Adds the path(s) of a single n-gram to the path statistics object.

        @param ngram: An ngram representing a path between nodes, separated by the separator character, e.g.
            the 4-gram a;b;c;d represents a path of length three (with separator ';')

        @param separator: The character used as separator for the ngrams (';' by default)

        @param expandSubPaths: by default all subpaths of the given ngram are generated, i.e.
            for the trigram a;b;c a path a->b->c of length two will be generated
            as well as two subpaths a->b and b->c of length one

        @weight pathFrequency: the number of occurrences (i.e. frequency) of the ngram
        """

        fields = ngram.rstrip().split(separator)
        path = ()
        for i in range(0, len(fields)):
            path += (fields[i],)

        # add the occurrences as *longest* path to the second component of the numpy array
        if pathFrequency != None:
            self.paths[len(path)-1][path] += (0, pathFrequency)
        else:
            self.paths[len(path)-1][path] += (0, 1)

        if expandSubPaths:
            maxL = min(self.maxSubPathLength+1, len(path)-1)

            for k in range(0, maxL):
                for s in range(len(path)-k):
                    # for all start indices from 0 to n-k

                    subpath = ()
                    # construct subpath
                    for i in range(s, s+k+1):
                        subpath += (path[i],)
                    # add subpath weight to first component of occurrences
                    if pathFrequency != None:
                        self.paths[k][subpath] += (pathFrequency, 0)
                    else:
                        self.paths[k][subpath] += (1, 0)



    def getSlowDownFactor(self, k=2, lanczosVecs=15, maxiter=1000):
        """
        Returns a factor S that indicates how much slower (S>1) or faster (S<1)
        a diffusion process evolves in a k-order model of the path statistics
        compared to what is expected based on a first-order model. This value captures
        the effect of order correlations of length k on a diffusion process which evolves
        based on the observed paths.
        """

        assert k > 1, 'Slow-down factor can only be calculated for orders larger than one'

        # NOTE to myself: most of the time goes for construction of the 2nd order
        # NOTE            null graph, then for the 2nd order null transition matrix

        gk = HigherOrderNetwork(self, k=k)
        gkn = HigherOrderNetwork(self, k=k, nullModel=True)

        Log.add('Calculating slow down factor ... ', Severity.INFO)

        # Build transition matrices
        Tk = gk.getTransitionMatrix()
        Tkn = gkn.getTransitionMatrix()

        # Compute eigenvector sequences
        # NOTE: ncv=13 sets additional auxiliary eigenvectors that are computed
        # NOTE: in order to be more confident to find the one with the largest
        # NOTE: magnitude, see
        # NOTE: https://github.com/scipy/scipy/issues/4987
        w2 = _sla.eigs(Tk, which="LM", k=2, ncv=lanczosVecs, return_eigenvectors=False, maxiter=maxiter)
        evals2_sorted = _np.sort(-_np.absolute(w2))

        w2n = _sla.eigs(Tkn, which="LM", k=2, ncv=lanczosVecs, return_eigenvectors=False, maxiter=maxiter)
        evals2n_sorted = _np.sort(-_np.absolute(w2n))

        Log.add('finished.', Severity.INFO)

        return _np.log(_np.abs(evals2n_sorted[1]))/_np.log(_np.abs(evals2_sorted[1]))


    def getEntropyGrowthRateRatio(self, method='MLE', k=2, lanczosVecs=15, maxiter=1000):
        """
        Computes the ratio between the entropy growth rate ratio between
        the k-order and first-order model of a temporal network t. Ratios smaller
        than one indicate that the temporal network exhibits non-Markovian characteristics
        """

        # NOTE to myself: most of the time here goes into computation of the
        # NOTE            EV of the transition matrix for the bigger of the
        # NOTE            two graphs below (either 2nd-order or 2nd-order null)

        assert (method == 'MLE' or method == 'Miller'), 'Only methods MLE or Miller are supported'

        # Generate k-order network
        gk = HigherOrderNetwork(self, k=k)
        g1 = HigherOrderNetwork(self, k=1)

        Log.add('Calculating entropy growth rate ratio ... ', Severity.INFO)

        # Compute entropy growth rate of observed transition matrix
        A = g1.getAdjacencyMatrix(weighted=False, transposed=True)
        Tk = gk.getTransitionMatrix()
        Tk_pi = HigherOrderNetwork.getLeadingEigenvector(Tk, normalized=True, lanczosVecs=lanczosVecs, maxiter=maxiter)

        Tk.data *= _np.log2(Tk.data)

        # Apply Miller correction to the entropy estimation
        if method == 'Miller':
            # Here, K is the number of different k-paths that can exist based on the
            # observed edges
            K = (A**k).sum()
            print('K = ', K)

            # N is the number of observations used to estimate the transition probabilities
            # in the second-order network. This corresponds to the total edge weight in the
            # k-order network, or - alternatively - to the number of paths of length k
            N = 0
            for p in self.paths[k]:
                N += self.paths[k][p].sum()
            print('N = ', N)
            Hk = _np.sum(Tk * Tk_pi) + (K-1)/(2*N)
        else:
            # simple MLE estimation
            Hk = -_np.sum(Tk * Tk_pi)

        Hk = _np.absolute(Hk)

        # Compute entropy rate of null model
        gk_n = HigherOrderNetwork(self, k=k, nullModel=True)

        # For the entropy rate of the null model, no Miller correction is needed
        # since we assume that transitions correspond to the true probabilities
        Tk_n = gk_n.getTransitionMatrix()
        Tk_n_pi = HigherOrderNetwork.getLeadingEigenvector(Tk_n)
        Tk_n.data *= _np.log2(Tk_n.data)
        Hk_n = -_np.sum(Tk_n * Tk_n_pi)
        Hk_n = _np.absolute(Hk_n)

        Log.add('finished.', Severity.INFO)

        # Return ratio
        return Hk/Hk_n



    def BWPrefMatrix(self, v):
        """Computes a betweenness preference matrix for a node v

        @param v: Node for which the betweenness preference matrix shall
            be calculated
        """
        # create first-order network
        g = HigherOrderNetwork(self)

        indeg = len(g.predecessors[v])
        outdeg = len(g.successors[v])

        index_succ = {}
        index_pred = {}

        B_v = _np.zeros(shape=(indeg, outdeg))

        # Create an index-to-node mapping for predecessors and successors
        i = 0
        for u in g.predecessors[v]:
            index_pred[u] = i
            i = i+1

        i = 0
        for w in g.successors[v]:
            index_succ[w] = i
            i = i+1

        # Calculate entries of betweenness preference matrix
        for p in self.paths[2]:
            if p[1] == v:
                B_v[index_pred[p[0]], index_succ[p[2]]] += self.paths[2][p].sum()

        return B_v


    def __Entropy(prob, K=None, N=None, method='MLE'):
        """
        Calculates the entropy of an (observed) probability ditribution
        based on Maximum Likelihood Estimation (MLE) (default) or using
        a Miller correction.

        @param prob: the observed probabilities
        @param K: the number of possible outcomes, i.e. outcomes with non-zero probability to be used
            for the Miller correction (default None)
        @param N: number of samples based on which observed probabilities where computed. This
            is needed for the Miller correaction (default None)
        @param method: The method to be used to calculate entropy. Can be 'MLE' (default) or 'Miller'
        """

        if method == 'MLE':
            idx = _np.nonzero(prob)
            return -_np.inner(_np.log2(prob[idx]), prob[idx])
        elif method == 'Miller':
            assert K != None and N != None
            if N == 0:
                return 0
            else:
                idx = _np.nonzero(prob)
                return -_np.inner(_np.log2(prob[idx]), prob[idx]) + (K-1)/(2*N)


    def BetweennessPreference(self, v, normalized=False, method='MLE'):
        """
        Calculates the betweenness preferences of a
        node v based on the mutual information of path
        statistics of length two.

        @nornalized: whether or not to normalize betweenness preference values

        @method: which method to use for the entropy calculation. The default 'MLE' uses
            the standard Maximum-Likelihood estimation of entropy. Setting method to
            'Miller' additionally applies a Miller-correction. see e.g.
            Liam Paninski: Estimation of Entropy and Mutual Information, Neural Computation 5, 2003 or
            http://www.nowozin.net/sebastian/blog/estimating-discrete-entropy-part-2.html
        """

        assert method == 'MLE' or method == 'Miller'

        # If the network is empty, just return zero
        if len(self.getNodes()) == 0:
            return 0.0

        # First create the betweenness preference matrix (equation (2) of the paper)
        B_v = self.BWPrefMatrix(v)

        if B_v.shape[0] == 0 or B_v.shape[1] == 0:
            return None

        # Normalize matrix (equation (3) of the paper)
        # NOTE: P_v has the same shape as B_v
        P_v = _np.zeros(shape=B_v.shape)
        S = _np.sum(B_v)

        if S > 0:
            P_v = B_v / S

        # Compute marginal probabilities
        # Marginal probabilities P^v_d = \sum_s'{P_{s'd}}
        marginal_d = _np.sum(P_v, axis=0)

        # Marginal probabilities P^v_s = \sum_d'{P_{sd'}}
        marginal_s = _np.sum(P_v, axis=1)

        if method == 'Miller':

            # total number of samples, i.e. observed two-paths
            N = _np.sum(B_v)

            # print('N = ', N)
            # print('B = ', B_v)
            # print('marginal_s = ', marginal_s)
            # print('marginal_d = ', marginal_d)

            # marginal entropy H(S)
            H_s = Paths.__Entropy(marginal_s, len(marginal_s), N, method='Miller')

            # print('H(S) = ', H_s)
            # marginal entropy H(D)

            H_d = Paths.__Entropy(marginal_d, len(marginal_d), N, method='Miller')

            # print('H(D) = ', H_d)
            # we need the conditional entropy H(D|S)

            H_ds = 0
            for s in range(len(marginal_s)):

                # number of two paths s -> v -> * observed in the data
                N_s = _np.sum(B_v[s, :])

                # print('N(s=' + str(s) + ') = ' +  str(N_s))

                # probabilities of all destinations, given the particular source s
                p_ds = B_v[s, :]/_np.sum(B_v[s, :])

                # print('P(D|S=' + str(s) + ') = '+ str(p_ds))

                # number of possible destinations d
                K_s = len(p_ds)

                # print('K(s=' + str(s) + ') = ' +  str(K_s))

                # marginal_s[s] is the overall probability of source s
                p_s = marginal_s[s]

                # add to conditional entropy
                H_ds += p_s * Paths.__Entropy(p_ds, K_s, N_s, method='Miller')

                I = H_d - H_ds

            # print('H(D|S) = ', H_ds)

        else:
            # use MLE estimation
            H_s = Paths.__Entropy(marginal_s)
            H_d = Paths.__Entropy(marginal_d)
            # H_ds = 0

            # for s in range(len(marginal_s)):
            #    print('s = ' + str(s) + ': ' + str(_np.sum(P_v[s,:])))
            #    p_ds = P_v[s,:]/_np.sum(P_v[s,:])
            #    H_ds += marginal_s[s] * Paths.__Entropy(p_ds)

            # Alternative calculation (without explicit entropies)
            # build mask for non-zero elements
            row, col = _np.nonzero(P_v)
            pv = P_v[(row, col)]
            marginal = _np.outer(marginal_s, marginal_d)
            log_argument = _np.divide(pv, marginal[(row, col)])
            I = _np.dot(pv, _np.log2(log_argument))

        # I = H_d - H_ds

        if normalized:
            I = I/_np.min([H_s, H_d])

        return I


    def getNodes(self):
        """
        Returns the list of nodes for the underlying
        set of paths
        """
        nodes = set()
        for p in self.paths[0]:
            nodes.add(p[0])
        return nodes


    def getDistanceMatrix(self):
        """
        Calculates shortest path distances between all pairs of
        nodes based on the observed shortest paths (and subpaths)
        """
        shortest_path_lengths = _co.defaultdict(lambda: _co.defaultdict(lambda: _np.inf))

        Log.add('Calculating distance matrix based on empirical paths ...', Severity.INFO)
        # Node: no need to initialize shortest_path_lengths[v][v] = 0
        # since paths of length zero are contained in self.paths

        for l in self.paths:
            for p in self.paths[l]:
                start = p[0]
                end = p[-1]
                if l < shortest_path_lengths[start][end]:
                    shortest_path_lengths[start][end] = l

        Log.add('finished.', Severity.INFO)

        return shortest_path_lengths


    def getShortestPaths(self):
        """
        Calculates all observed shortest paths (and subpaths) between
        all pairs of nodes
        """
        shortest_paths = _co.defaultdict(lambda: _co.defaultdict(lambda: set()))
        shortest_path_lengths = _co.defaultdict(lambda: _co.defaultdict(lambda: _np.inf))

        Log.add('Calculating shortest paths based on empirical paths ...', Severity.INFO)

        for l in self.paths:
            for p in self.paths[l]:
                s = p[0]
                d = p[-1]
                # we found a path of length l from s to d
                if l < shortest_path_lengths[s][d]:
                    shortest_path_lengths[s][d] = l
                    shortest_paths[s][d] = set()
                    shortest_paths[s][d].add(p)
                elif l == shortest_path_lengths[s][d]:
                    shortest_paths[s][d].add(p)

        Log.add('finished.', Severity.INFO)

        return shortest_paths


    def BetweennessCentrality(self, normalized=False):
        """
        Calculates the betweenness centrality of nodes based on
        observed shortest paths between all pairs of nodes
        """

        node_centralities = _co.defaultdict(lambda: 0)
        shortest_paths = self.getShortestPaths()

        for s in shortest_paths:
            for d in shortest_paths[s]:
                for p in shortest_paths[s][d]:
                    for x in p[1:-1]:
                        if s != d != x:
                            # print('node ' + x + ': ' + str(1.0 / len(shortest_paths[start][end])))
                            node_centralities[x] += 1.0 / len(shortest_paths[s][d])
                            # node_centralities[x] += 1.0
        if normalized:
            m = max(node_centralities.values())
            for v in node_centralities:
                node_centralities[v] /= m

        # assign zero values to nodes not occurring on shortest paths
        nodes = self.getNodes()
        for v in nodes:
            node_centralities[v] += 0

        return node_centralities


    def ClosenessCentrality(self, normalized=False):
        """
        Calculates the closeness centrality of nodes based on
        observed shortest paths between all nodes
        """

        node_centralities = _co.defaultdict(lambda: 0)
        shortest_path_lengths = self.getDistanceMatrix()

        for x in shortest_path_lengths:
            for d in shortest_path_lengths[x]:
                if x != d and shortest_path_lengths[x][d] < _np.inf:
                    node_centralities[x] += 1.0 / shortest_path_lengths[x][d]

        # assign zero values to nodes not occurring
        nodes = self.getNodes()
        for v in nodes:
            node_centralities[v] += 0

        if normalized:
            m = max(node_centralities.values())
            for v in nodes:
                node_centralities[v] /= m

        return node_centralities

    def VisitationProbabilities(self):
        """
        Calculates the probabilities that randomly chosen paths
        pass through nodes. If 5 out of 100 paths (of any length) contain
        node v, it will be assigned a value of 0.05. This measure can be
        interpreted as path-based ground truth for the notion of importance
        captured by PageRank applied to a graphical abstraction of the paths.
        """

        Log.add('Calculating path visitation probabilities...', Severity.INFO)

        # entries capture the probability that a given node is visited on an arbitrary path
        # Note: this is identical to the subpath count of zero-length paths
        # (i.e. the relative frequencies of nodes across all pathways)
        visitation_probabilities = _co.defaultdict(lambda: 0)

        # total number of visits
        visits = 0.0

        for l in self.paths:
            for p in self.paths[l]:
                for v in p:
                    # count occurrences in longest paths only!
                    visitation_probabilities[v] += float(self.paths[l][p][1])
                    visits += float(self.paths[l][p][1])

        for v in visitation_probabilities:
            visitation_probabilities[v] /= visits

        Log.add('finished.', Severity.INFO)

        return visitation_probabilities<|MERGE_RESOLUTION|>--- conflicted
+++ resolved
@@ -27,10 +27,6 @@
 import numpy as _np
 import collections as _co
 import sys as _sys
-<<<<<<< HEAD
-
-=======
->>>>>>> 1f495d10
 import scipy.sparse.linalg as _sla
 
 from pathpy.Log import Log, Severity
@@ -66,7 +62,6 @@
         # The character used to separate nodes on paths
         self.separator = ','
 
-<<<<<<< HEAD
         # This can be used to limit the calculation of sub path statistics to a given
         # maximum length. This is useful, as the statistics of sub paths of length k
         # are only needed to fit a higher-order model with order k. Hence, if we know
@@ -76,18 +71,7 @@
         # longest path of any length will be considered in the likelihood calculation!
         self.maxSubPathLength = _sys.maxsize
 
-=======
-        ## This can be used to limit the calculation of sub path statistics
-        ## to a given maximum length. This is useful, as the statistics of sub paths
-        ## of length k are only needed to fit a higher-order model with order k. Hence,
-        ## if we know that the model selection is limited to a given maximum order K,
-        ## we can safely set the maximum sub path length to K. By default, sub paths of
-        ## any length will be calculated. Note that, independent of the sub path calculation
-        ## longest path of any length will be considered in the likelihood calculation!
-        self.maxSubPathLength = _sys.maxsize
-
-
->>>>>>> 1f495d10
+
     def summary(self):
         """
 
@@ -180,9 +164,6 @@
         return lengths
 
     def __add__(self, other):
-<<<<<<< HEAD
-        """Default operator +, which returns the sum of two Path objects"""
-=======
         """
 
         Parameters
@@ -194,7 +175,6 @@
         Paths
             Default operator +, which returns the sum of two Path objects
         """
->>>>>>> 1f495d10
         p_sum = Paths()
         for l in self.paths:
             for p in self.paths[l]:
@@ -210,12 +190,7 @@
         Parameters
         ----------
         stopchar : str
-<<<<<<< HEAD
-            The character used to separate paths
-        """
-=======
             the character used to separate paths
->>>>>>> 1f495d10
 
         Returns
         -------
@@ -273,17 +248,11 @@
         """
         return self.summary()
 
-<<<<<<< HEAD
-    def readEdges(filename=None, separator=',', weight=False, undirected=False,
-                  maxlines=_sys.maxsize, expandSubPaths=True, maxSubPathLength=_sys.maxsize):
-        """
-=======
 
     def readEdges(filename, separator=',', weight=False, undirected=False,
                   maxlines=None, expandSubPaths=True, maxSubPathLength=None):
         """Read path in edgelist format
 
->>>>>>> 1f495d10
         Reads data from a file containing multiple lines of *edges* of the
         form "v,w,frequency,X" (where frequency is optional and X are
         arbitrary additional columns). The default separating character ','
@@ -341,14 +310,6 @@
 
         return p
 
-<<<<<<< HEAD
-    def readFile(filename=None, separator=',', pathFrequency=False, maxlines=_sys.maxsize,
-                 maxN=_sys.maxsize, expandSubPaths=True, maxSubPathLength=_sys.maxsize):
-        """
-        Reads path data from a file containing multiple lines of n-grams of the form
-        "a,b,c,d,frequency" (where frequency is optional). The default separating
-        character ',' can be changed. Each n-gram will be interpreted as a path of
-=======
 
     @classmethod
     def readFile(cls, filename, separator=',', pathFrequency=False, maxlines=_sys.maxsize,
@@ -358,7 +319,6 @@
         Reads path data from a file containing multiple lines of n-grams of the form
         ``a,b,c,d,frequency`` (where frequency is optional).
         The default separating character ',' can be changed. Each n-gram will be interpreted as a path of
->>>>>>> 1f495d10
         length n-1, i.e. bigrams a,b are considered as path of length one, trigrams a,
         b,c as path of length two, etc. In order to calculate the statistics of paths
         of any length, by default all subpaths of length k < n-1 contained in an n-gram
@@ -367,30 +327,6 @@
         length k=1 and two subpaths a->b->c amd b->c->d of length k=2 will be
         additionally counted.
 
-<<<<<<< HEAD
-        @param filename: name of the n-gram file to read data from
-
-        @param separator: the character used to separate nodes on the path, i.e. using a
-            separator character of ';' n-grams are represented as a;b;c;...
-
-        @param pathFrequency: if set to true, the last entry in each n-gram will be
-            interpreted as weight (i.e. frequency of the path), e.g. a,b,c,d,4 means that
-            four-gram a,b,c,d has weight four. False by default, which means each path
-            occurrence is assigned a default weight of one (adding weights of multiple
-            occurrences).
-
-        @param maxlines: The maximum number of lines (i.e. ngrams) to read from the
-            input file
-
-        @param maxN: The maximum n for the n-grams to read, i.e. setting maxN to 15
-            will ignore all n-grams of length 16 and longer, which means that only paths
-             up to length n-1 are considered.
-
-        @param expandSubPaths: by default all subpaths of the given ngrams are
-            generated, i.e. for an input file with a single trigram a;b;c a path a->b->c
-             of length two will be generated as well as two subpaths a->b and b->c of
-             length one
-=======
         Parameters
         ----------
         filename : str
@@ -420,7 +356,6 @@
         -------
         Paths
             a ``Paths`` object obtained from the n-grams file
->>>>>>> 1f495d10
         """
         assert filename is not "", 'Empty filename given'
 
